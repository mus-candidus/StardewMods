--- conflicted
+++ resolved
@@ -490,18 +490,8 @@
                     if (communityCenter.isBundleComplete(bundle.ID))
                         continue;
 
-<<<<<<< HEAD
-                    // get ingredient
-                    BundleIngredientModel ingredient = bundle.Ingredients.FirstOrDefault(p => p.ItemID == item.ParentSheetIndex && p.Quality <= (ItemQuality)item.Quality);
-                    if (ingredient == null)
-                        continue;
-
-                    // yield if missing
-                    if (!communityCenter.bundles[bundle.ID][ingredient.Index])
-=======
                     bool isMissing = this.GetIngredientsFromBundle(bundle, item).Any(p => this.IsIngredientNeeded(bundle, p));
                     if (isMissing)
->>>>>>> f751bd61
                         yield return bundle;
                 }
             }
@@ -583,7 +573,7 @@
         private IEnumerable<BundleIngredientModel> GetIngredientsFromBundle(BundleModel bundle, SObject item)
         {
             return bundle.Ingredients
-                .Where(p => p.ItemID == item.parentSheetIndex && p.Quality <= (ItemQuality)item.quality); // get ingredients
+                .Where(p => p.ItemID == item.ParentSheetIndex && p.Quality <= (ItemQuality)item.Quality); // get ingredients
         }
 
         /// <summary>Get whether an ingredient is still needed for a bundle.</summary>
