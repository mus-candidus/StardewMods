--- conflicted
+++ resolved
@@ -12,87 +12,9 @@
   </ItemGroup>
 
   <ItemGroup>
-<<<<<<< HEAD
-    <Compile Include="Common\CommonHelper.cs" />
-    <Compile Include="Components\DebugInterface.cs" />
-    <Compile Include="Components\SearchMenu.cs" />
-    <Compile Include="Components\SearchResultComponent.cs" />
-    <Compile Include="Components\SearchTextBox.cs" />
-    <Compile Include="Framework\Constants\FenceType.cs" />
-    <Compile Include="Framework\Constants\FruitTreeGrowthStage.cs" />
-    <Compile Include="DataParser.cs" />
-    <Compile Include="Framework\Models\FriendshipModel.cs" />
-    <Compile Include="Framework\Logging\CumulativeLog.cs" />
-    <Compile Include="Framework\Data\ConstantData.cs" />
-    <Compile Include="Framework\Data\ObjectContext.cs" />
-    <Compile Include="Framework\Data\ObjectData.cs" />
-    <Compile Include="Framework\Data\ObjectSpriteSheet.cs" />
-    <Compile Include="Framework\Data\RecipeData.cs" />
-    <Compile Include="Framework\Fields\ItemIconField.cs" />
-    <Compile Include="Framework\Fields\ItemDropListField.cs" />
-    <Compile Include="Framework\Fields\SkillBarField.cs" />
-    <Compile Include="Common\GitVersion.cs" />
-    <Compile Include="Framework\InputMapConfiguration.cs" />
-    <Compile Include="Framework\Logging\DisabledLog.cs" />
-    <Compile Include="Framework\Logging\ICumulativeLog.cs" />
-    <Compile Include="Framework\Models\GiftTasteModel.cs" />
-    <Compile Include="Framework\Models\ObjectModel.cs" />
-    <Compile Include="Framework\Models\RawGiftTasteModel.cs" />
-    <Compile Include="Framework\Subjects\FarmerSubject.cs" />
-    <Compile Include="Framework\Targets\CharacterTarget.cs" />
-    <Compile Include="Framework\Targets\CropTarget.cs" />
-    <Compile Include="Framework\Targets\FarmAnimalTarget.cs" />
-    <Compile Include="Framework\Targets\FruitTreeTarget.cs" />
-    <Compile Include="Framework\Targets\ITarget.cs" />
-    <Compile Include="Framework\RawModConfig.cs" />
-    <Compile Include="Framework\Constants\Constant.cs" />
-    <Compile Include="Framework\Data\AdventureGuildQuestData.cs" />
-    <Compile Include="Framework\Data\CharacterData.cs" />
-    <Compile Include="Framework\Fields\PercentageBarField.cs" />
-    <Compile Include="Framework\Fields\RecipesForIngredientField.cs" />
-    <Compile Include="Framework\Metadata.cs" />
-    <Compile Include="Framework\ModConfig.cs" />
-    <Compile Include="Framework\Subjects\FarmAnimalSubject.cs" />
-    <Compile Include="Framework\Subjects\FruitTreeSubject.cs" />
-    <Compile Include="Framework\Targets\ObjectTarget.cs" />
-    <Compile Include="Framework\Targets\FarmerTarget.cs" />
-    <Compile Include="Framework\Targets\TreeTarget.cs" />
-    <Compile Include="Framework\Targets\UnknownTarget.cs" />
-    <Compile Include="Framework\TargetType.cs" />
-    <Compile Include="Common\UpdateHelper.cs" />
-    <Compile Include="GameHelper.cs" />
-    <Compile Include="Components\LookupMenu.cs" />
-    <Compile Include="Components\Sprites.cs" />
-    <Compile Include="Framework\Constants\ItemQuality.cs" />
-    <Compile Include="Framework\Constants\WildTreeGrowthStage.cs" />
-    <Compile Include="Framework\Constants\TreeType.cs" />
-    <Compile Include="Framework\Fields\GenericField.cs" />
-    <Compile Include="Framework\Fields\CharacterFriendshipField.cs" />
-    <Compile Include="Framework\Fields\CharacterGiftTastesField.cs" />
-    <Compile Include="Framework\Fields\ItemGiftTastesField.cs" />
-    <Compile Include="Framework\Fields\SaleValueField.cs" />
-    <Compile Include="Framework\Constants\GiftTaste.cs" />
-    <Compile Include="Framework\TargetFactory.cs" />
-    <Compile Include="Framework\Subjects\BaseSubject.cs" />
-    <Compile Include="Framework\Subjects\CharacterSubject.cs" />
-    <Compile Include="Framework\Subjects\TreeSubject.cs" />
-    <Compile Include="Framework\Fields\ICustomField.cs" />
-    <Compile Include="Framework\Subjects\ISubject.cs" />
-    <Compile Include="Framework\Subjects\ItemSubject.cs" />
-    <Compile Include="LookupAnythingMod.cs" />
-    <Compile Include="Framework\Data\MonsterData.cs" />
-    <Compile Include="Framework\Data\ItemDropData.cs" />
-    <Compile Include="Properties\AssemblyInfo.cs" />
-    <Compile Include="Framework\Targets\GenericTarget.cs" />
-    <Compile Include="Framework\Models\RecipeModel.cs" />
-    <Compile Include="Framework\RecipeType.cs" />
-    <Compile Include="DrawHelper.cs" />
-    <Compile Include="Framework\SearchResult.cs" />
-=======
     <None Update="data.json">
       <CopyToOutputDirectory>PreserveNewest</CopyToOutputDirectory>
     </None>
->>>>>>> 614a7929
   </ItemGroup>
 
   <Import Project="..\Common\Common.projitems" Label="Shared" />
