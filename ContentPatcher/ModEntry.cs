--- conflicted
+++ resolved
@@ -48,11 +48,7 @@
             new Migration_1_5(),
             new Migration_1_6(),
             new Migration_1_7(),
-<<<<<<< HEAD
             new Migration_1_8()
-=======
-            new Migration_1_8(),
->>>>>>> 418d1076
         };
 
         /// <summary>The special validation logic to apply to assets affected by patches.</summary>
